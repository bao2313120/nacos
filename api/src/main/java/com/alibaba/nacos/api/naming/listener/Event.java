/*
 * Copyright 1999-2018 Alibaba Group Holding Ltd.
 *
 * Licensed under the Apache License, Version 2.0 (the "License");
 * you may not use this file except in compliance with the License.
 * You may obtain a copy of the License at
 *
 *      http://www.apache.org/licenses/LICENSE-2.0
 *
 * Unless required by applicable law or agreed to in writing, software
 * distributed under the License is distributed on an "AS IS" BASIS,
 * WITHOUT WARRANTIES OR CONDITIONS OF ANY KIND, either express or implied.
 * See the License for the specific language governing permissions and
 * limitations under the License.
 */
package com.alibaba.nacos.api.naming.listener;

/**
 * event interface
<<<<<<< HEAD
 *
 * @author dungu.zpf
=======
 * @author <a href="mailto:zpf.073@gmail.com">nkorange</a>
>>>>>>> be0ba62b
 */
public interface Event {
}<|MERGE_RESOLUTION|>--- conflicted
+++ resolved
@@ -17,12 +17,7 @@
 
 /**
  * event interface
-<<<<<<< HEAD
- *
- * @author dungu.zpf
-=======
  * @author <a href="mailto:zpf.073@gmail.com">nkorange</a>
->>>>>>> be0ba62b
  */
 public interface Event {
 }