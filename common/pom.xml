<?xml version="1.0" encoding="UTF-8"?>
<!--
  Copyright 1999-2018 Alibaba Group Holding Ltd.
  Licensed under the Apache License, Version 2.0 (the "License");
  you may not use this file except in compliance with the License.
  You may obtain a copy of the License at
       http://www.apache.org/licenses/LICENSE-2.0
  Unless required by applicable law or agreed to in writing, software
  distributed under the License is distributed on an "AS IS" BASIS,
  WITHOUT WARRANTIES OR CONDITIONS OF ANY KIND, either express or implied.
  See the License for the specific language governing permissions and
  limitations under the License.
 -->
<project xmlns="http://maven.apache.org/POM/4.0.0"
<<<<<<< HEAD
	xmlns:xsi="http://www.w3.org/2001/XMLSchema-instance"
	xsi:schemaLocation="http://maven.apache.org/POM/4.0.0 http://maven.apache.org/xsd/maven-4.0.0.xsd">

	<parent>
		<groupId>com.alibaba.nacos</groupId>
		<artifactId>nacos-all</artifactId>
		<version>0.2.0-SM-SNAPSHOT</version>

	</parent>
	<modelVersion>4.0.0</modelVersion>

	<artifactId>nacos-common</artifactId>
	<packaging>jar</packaging>

	<name>nacos-common ${project.version}</name>
	<url>http://maven.apache.org</url>

	<properties>
		<project.build.sourceEncoding>UTF-8</project.build.sourceEncoding>
	</properties>

	<dependencies>
		<dependency>
			<groupId>commons-io</groupId>
			<artifactId>commons-io</artifactId>
		</dependency>
		<dependency>
			<groupId>junit</groupId>
			<artifactId>junit</artifactId>
			<scope>test</scope>
		</dependency>

		<dependency>
			<groupId>org.apache.commons</groupId>
			<artifactId>commons-lang3</artifactId>
		</dependency>
	</dependencies>
=======
         xmlns:xsi="http://www.w3.org/2001/XMLSchema-instance"
         xsi:schemaLocation="http://maven.apache.org/POM/4.0.0 http://maven.apache.org/xsd/maven-4.0.0.xsd">

    <parent>
        <groupId>com.alibaba.nacos</groupId>
        <artifactId>nacos-all</artifactId>
        <version>0.3.0-RC1</version>
        <relativePath>../pom.xml</relativePath>
    </parent>
    <modelVersion>4.0.0</modelVersion>

    <artifactId>nacos-common</artifactId>
    <packaging>jar</packaging>

    <name>nacos-common ${project.version}</name>
    <url>http://maven.apache.org</url>

    <properties>
        <project.build.sourceEncoding>UTF-8</project.build.sourceEncoding>
    </properties>

    <dependencies>

        <dependency>
            <groupId>org.slf4j</groupId>
            <artifactId>slf4j-api</artifactId>
        </dependency>

        <dependency>
            <groupId>commons-io</groupId>
            <artifactId>commons-io</artifactId>
        </dependency>

        <dependency>
            <groupId>org.apache.commons</groupId>
            <artifactId>commons-lang3</artifactId>
        </dependency>

        <!-- Test -->
        <dependency>
            <groupId>junit</groupId>
            <artifactId>junit</artifactId>
            <scope>test</scope>
        </dependency>

    </dependencies>
>>>>>>> 2e36f7f3
</project><|MERGE_RESOLUTION|>--- conflicted
+++ resolved
@@ -12,52 +12,13 @@
   limitations under the License.
  -->
 <project xmlns="http://maven.apache.org/POM/4.0.0"
-<<<<<<< HEAD
-	xmlns:xsi="http://www.w3.org/2001/XMLSchema-instance"
-	xsi:schemaLocation="http://maven.apache.org/POM/4.0.0 http://maven.apache.org/xsd/maven-4.0.0.xsd">
-
-	<parent>
-		<groupId>com.alibaba.nacos</groupId>
-		<artifactId>nacos-all</artifactId>
-		<version>0.2.0-SM-SNAPSHOT</version>
-
-	</parent>
-	<modelVersion>4.0.0</modelVersion>
-
-	<artifactId>nacos-common</artifactId>
-	<packaging>jar</packaging>
-
-	<name>nacos-common ${project.version}</name>
-	<url>http://maven.apache.org</url>
-
-	<properties>
-		<project.build.sourceEncoding>UTF-8</project.build.sourceEncoding>
-	</properties>
-
-	<dependencies>
-		<dependency>
-			<groupId>commons-io</groupId>
-			<artifactId>commons-io</artifactId>
-		</dependency>
-		<dependency>
-			<groupId>junit</groupId>
-			<artifactId>junit</artifactId>
-			<scope>test</scope>
-		</dependency>
-
-		<dependency>
-			<groupId>org.apache.commons</groupId>
-			<artifactId>commons-lang3</artifactId>
-		</dependency>
-	</dependencies>
-=======
          xmlns:xsi="http://www.w3.org/2001/XMLSchema-instance"
          xsi:schemaLocation="http://maven.apache.org/POM/4.0.0 http://maven.apache.org/xsd/maven-4.0.0.xsd">
 
     <parent>
         <groupId>com.alibaba.nacos</groupId>
         <artifactId>nacos-all</artifactId>
-        <version>0.3.0-RC1</version>
+        <version>0.2.0-SM-SNAPSHOT</version>
         <relativePath>../pom.xml</relativePath>
     </parent>
     <modelVersion>4.0.0</modelVersion>
@@ -97,5 +58,4 @@
         </dependency>
 
     </dependencies>
->>>>>>> 2e36f7f3
 </project>